--- conflicted
+++ resolved
@@ -13,40 +13,21 @@
   const maker = accounts[0];
   const feeRecipient = accounts[1] || accounts[accounts.length - 1];
 
-<<<<<<< HEAD
-  const defaultOrderParams = {
-    exchange: Exchange.address,
-    maker,
-    feeRecipient,
-    tokenM: DummyTokenA.address,
-    tokenT: DummyTokenB.address,
-    valueM: toSmallestUnits(100),
-    valueT: toSmallestUnits(200),
-    feeM: toSmallestUnits(1),
-    feeT: toSmallestUnits(1),
-  };
-  const orderFactory = new OrderFactory(defaultOrderParams);
-
-=======
-  let orderFactory;
->>>>>>> 887e2156
-
   let order;
   let exWrapper;
+  let orderFactory;
+
   before(async () => {
-<<<<<<< HEAD
-    const exchange = await Exchange.deployed();
-    exWrapper = new ExchangeWrapper(exchange);
-=======
     const [tokenRegistry, exchange] = await Promise.all([
       TokenRegistry.deployed(),
       Exchange.deployed(),
     ]);
+    exWrapper = new ExchangeWrapper(exchange);
     const [repAddress, dgdAddress] = await Promise.all([
       tokenRegistry.getTokenAddressBySymbol('REP'),
       tokenRegistry.getTokenAddressBySymbol('DGD'),
     ]);
-    orderFactory = util.createOrderFactory({
+    const defaultOrderParams = {
       exchange: Exchange.address,
       maker,
       feeRecipient,
@@ -56,9 +37,8 @@
       valueT: toSmallestUnits(200),
       feeM: toSmallestUnits(1),
       feeT: toSmallestUnits(1),
-    });
-    exUtil = util.exchangeUtil(exchange);
->>>>>>> 887e2156
+    };
+    orderFactory = new OrderFactory(defaultOrderParams);
   });
 
   beforeEach(async () => {
