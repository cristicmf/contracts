export class Artifacts {
  public Migrations: any;
  public TokenTransferProxy: any;
  public TokenRegistry: any;
  public MultiSigWalletWithTimeLock: any;
  public Exchange: any;
  public ZRXToken: any;
  public DummyToken: any;
  public EtherToken: any;
  public TokenSale: any;
  public MultiSigWalletWithTimeLockExceptRemoveAuthorizedAddress: any;
  public MaliciousToken: any;
  constructor(artifacts: any) {
    this.Migrations = artifacts.require('Migrations');
    this.TokenTransferProxy = artifacts.require('TokenTransferProxy');
    this.TokenRegistry = artifacts.require('TokenRegistry');
    this.MultiSigWalletWithTimeLock = artifacts.require('MultiSigWalletWithTimeLock');
    this.Exchange = artifacts.require('Exchange');
    this.ZRXToken = artifacts.require('ZRXToken');
    this.DummyToken = artifacts.require('DummyToken');
    this.EtherToken = artifacts.require('EtherToken');
<<<<<<< HEAD
    this.TokenSaleWithRegistry = artifacts.require('TokenSaleWithRegistry');
    this.MultiSigWalletWithTimeLockExceptRemoveAuthorizedAddress =
      artifacts.require('MultiSigWalletWithTimeLockExceptRemoveAuthorizedAddress');
=======
    this.TokenSale = artifacts.require('TokenSale');
    this.MultiSigWalletWithTimeLockExceptRemoveAuthorizedAddress = artifacts.require('MultiSigWalletWithTimeLockExceptRemoveAuthorizedAddress');
>>>>>>> 35a959e9
    this.MaliciousToken = artifacts.require('MaliciousToken');
  }
}<|MERGE_RESOLUTION|>--- conflicted
+++ resolved
@@ -19,14 +19,9 @@
     this.ZRXToken = artifacts.require('ZRXToken');
     this.DummyToken = artifacts.require('DummyToken');
     this.EtherToken = artifacts.require('EtherToken');
-<<<<<<< HEAD
-    this.TokenSaleWithRegistry = artifacts.require('TokenSaleWithRegistry');
+    this.TokenSale = artifacts.require('TokenSale');
     this.MultiSigWalletWithTimeLockExceptRemoveAuthorizedAddress =
       artifacts.require('MultiSigWalletWithTimeLockExceptRemoveAuthorizedAddress');
-=======
-    this.TokenSale = artifacts.require('TokenSale');
-    this.MultiSigWalletWithTimeLockExceptRemoveAuthorizedAddress = artifacts.require('MultiSigWalletWithTimeLockExceptRemoveAuthorizedAddress');
->>>>>>> 35a959e9
     this.MaliciousToken = artifacts.require('MaliciousToken');
   }
 }